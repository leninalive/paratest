{
    "name": "brianium/paratest",
    "require": {
        "php": ">=5.3.0",
        "phpunit/phpunit": ">=3.7.8",
        "phpunit/php-timer": ">=1.0.4",
        "symfony/console": "2.3.*",
<<<<<<< HEAD
=======
        "symfony/process": "2.3.0",
        "brianium/habitat": "1.0.0",
>>>>>>> 4b431b6e
        "ext-reflection": "*",
        "ext-simplexml": "*",
        "ext-pcre": "*"
    },
    "type": "library",
    "description": "Parallel testing for PHP",
    "keywords": ["testing","PHPUnit"],
    "homepage": "https://github.com/brianium/paratest",
    "license": "APACHE-2",
    "authors": [
        {
            "name": "Brian Scaturro",
            "email": "scaturrob@gmail.com",
            "homepage": "http://brianscaturro.com",
            "role": "Lead"
        }
    ],
    "bin": ["bin/paratest"],
    "autoload": {
        "psr-0": { "ParaTest": ["src/", "test/", "it/"] }
    }
}<|MERGE_RESOLUTION|>--- conflicted
+++ resolved
@@ -5,11 +5,8 @@
         "phpunit/phpunit": ">=3.7.8",
         "phpunit/php-timer": ">=1.0.4",
         "symfony/console": "2.3.*",
-<<<<<<< HEAD
-=======
-        "symfony/process": "2.3.0",
+        "symfony/process": "2.3.*",
         "brianium/habitat": "1.0.0",
->>>>>>> 4b431b6e
         "ext-reflection": "*",
         "ext-simplexml": "*",
         "ext-pcre": "*"
