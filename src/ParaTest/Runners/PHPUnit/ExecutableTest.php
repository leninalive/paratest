<?php namespace ParaTest\Runners\PHPUnit;

use Symfony\Component\Process\Process;

abstract class ExecutableTest
{
    /**
     * The path to the test to run
     *
     * @var string
     */
    protected $path;
<<<<<<< HEAD

    /**
     * A path to the temp file created
     * for this test
     *
     * @var string
     */
=======
    protected $fullyQualifiedClassName;
    protected $pipes = array();
>>>>>>> 5930acc7
    protected $temp;

    /**
     * @var Process
     */
    protected $process;

    /**
     * A unique token value for a given
     * process
     *
     * @var int
     */
    protected $token;

    public function __construct($path, $fullyQualifiedClassName = null)
    {
        $this->path = $path;
        $this->fullyQualifiedClassName = $fullyQualifiedClassName;
    }

    /**
     * Get the path to the test being executed
     *
     * @return string
     */
    public function getPath()
    {
        return $this->path;
    }

    /**
     * Returns the path to this test's temp file.
     * If the temp file does not exist, it will be
     * created
     *
     * @return string
     */
    public function getTempFile()
    {
        if(is_null($this->temp))
            $this->temp = tempnam(sys_get_temp_dir(), "PT_");

        return $this->temp;
    }

    /**
     * Return the test process' stderr contents
     *
     * @return string
     */
    public function getStderr()
    {
        return $this->process->getErrorOutput();
    }

    /**
     * Stop the process and return it's
     * exit code
     *
     * @return int
     */
    public function stop()
    {
        return $this->process->stop();
    }

    /**
     * Removes the test file
     */
    public function deleteFile()
    {
        $outputFile = $this->getTempFile();
        unlink($outputFile);
    }

    /**
     * Check if the process has terminated.
     *
     * @return bool
     */
    public function isDoneRunning()
    {
        return $this->process->isTerminated();
    }

    /**
     * Return the exit code of the process
     *
     * @return int
     */
    public function getExitCode()
    {
        return $this->process->getExitCode();
    }

    /**
     * Executes the test by creating a separate process
     *
     * @param $binary
     * @param array $options
     * @param array $environmentVariables
     * @return $this
     */
    public function run($binary, $options = array(), $environmentVariables = array())
    {
        $this->handleEnvironmentVariables($environmentVariables);
<<<<<<< HEAD
        $command = $this->getCommandString($binary, $options);
        $this->process = new Process($command, null, $environmentVariables);
        $this->process->start();
        return $this;
    }

    /**
     * Returns the unique token for this test process
     *
     * @return int
     */
    public function getToken()
=======
        $command = $this->command($binary, $options);
        $this->process = proc_open($command, self::$descriptors, $this->pipes);
        return $this;
    }

    public function command($binary, $options = array())
    {
        $options = array_merge($this->prepareOptions($options), array('log-junit' => $this->getTempFile()));
        return $this->getCommandString($binary, $options);
    }

    protected function initStreams()
>>>>>>> 5930acc7
    {
        return $this->token;
    }

    /**
     * A template method that can be overridden to add necessary options for a test
     *
     * @param  array $options the options that are passed to the run method
     * @return array $options the prepared options
     */
    protected function prepareOptions($options)
    {
        return $options;
    }

    /**
     * Returns the command string that will be executed
     * by proc_open
     *
     * @param $binary
     * @param array $options
     * @return mixed
     */
    protected function getCommandString($binary, $options = array())
    {
        // TODO: this should use a CommandBuilder
        //Identify paratest as the test runner
        $environmentVariablePrefix = 'PARATEST=1 ';
        $command = $binary;
<<<<<<< HEAD

        foreach($options as $key => $value) $command .= " --$key %s";
        $args = array_merge(array("$command %s"), array_values($options), array($this->getPath()));
=======
        foreach($options as $key => $value) $command .= " --$key %s";
        foreach($environmentVariables as $key => $value) $environmentVariablePrefix .= "$key=%s ";
        $args = array_merge(array("$environmentVariablePrefix$command %s %s"), array_values($environmentVariables), array_values($options), array($this->fullyQualifiedClassName, $this->getPath()));
>>>>>>> 5930acc7
        $command = call_user_func_array('sprintf', $args);
        return $command;
    }

    /**
     * Checks environment variables for the presence of a TEST_TOKEN
     * variable and sets $this->token based on its value
     *
     * @param $environmentVariables
     */
    protected function handleEnvironmentVariables($environmentVariables)
    {
        if (isset($environmentVariables['TEST_TOKEN'])) $this->token = $environmentVariables['TEST_TOKEN'];
    }
}<|MERGE_RESOLUTION|>--- conflicted
+++ resolved
@@ -10,7 +10,6 @@
      * @var string
      */
     protected $path;
-<<<<<<< HEAD
 
     /**
      * A path to the temp file created
@@ -18,11 +17,9 @@
      *
      * @var string
      */
-=======
+    protected $temp;
     protected $fullyQualifiedClassName;
     protected $pipes = array();
->>>>>>> 5930acc7
-    protected $temp;
 
     /**
      * @var Process
@@ -129,7 +126,6 @@
     public function run($binary, $options = array(), $environmentVariables = array())
     {
         $this->handleEnvironmentVariables($environmentVariables);
-<<<<<<< HEAD
         $command = $this->getCommandString($binary, $options);
         $this->process = new Process($command, null, $environmentVariables);
         $this->process->start();
@@ -142,22 +138,14 @@
      * @return int
      */
     public function getToken()
-=======
-        $command = $this->command($binary, $options);
-        $this->process = proc_open($command, self::$descriptors, $this->pipes);
-        return $this;
+    {
+        return $this->token;
     }
 
     public function command($binary, $options = array())
     {
         $options = array_merge($this->prepareOptions($options), array('log-junit' => $this->getTempFile()));
         return $this->getCommandString($binary, $options);
-    }
-
-    protected function initStreams()
->>>>>>> 5930acc7
-    {
-        return $this->token;
     }
 
     /**
@@ -185,15 +173,9 @@
         //Identify paratest as the test runner
         $environmentVariablePrefix = 'PARATEST=1 ';
         $command = $binary;
-<<<<<<< HEAD
-
-        foreach($options as $key => $value) $command .= " --$key %s";
-        $args = array_merge(array("$command %s"), array_values($options), array($this->getPath()));
-=======
         foreach($options as $key => $value) $command .= " --$key %s";
         foreach($environmentVariables as $key => $value) $environmentVariablePrefix .= "$key=%s ";
         $args = array_merge(array("$environmentVariablePrefix$command %s %s"), array_values($environmentVariables), array_values($options), array($this->fullyQualifiedClassName, $this->getPath()));
->>>>>>> 5930acc7
         $command = call_user_func_array('sprintf', $args);
         return $command;
     }
