--- conflicted
+++ resolved
@@ -73,13 +73,10 @@
         $this->path = $opts['path'];
         $this->phpunit = $opts['phpunit'];
         $this->functional = $opts['functional'];
-<<<<<<< HEAD
+        $this->stopOnFailure = $opts['stop-on-failure'];
         $this->runner = $opts['runner'];
         $this->noTestTokens = $opts['no-test-tokens'];
         $this->colors = $opts['colors'];
-=======
-        $this->stopOnFailure = $opts['stop-on-failure'];
->>>>>>> 695e7a23
 
         $this->filtered = $this->filterOptions($opts);
         $this->initAnnotations();
@@ -109,13 +106,10 @@
             'path' => '',
             'phpunit' => static::phpunit(),
             'functional' => false,
-<<<<<<< HEAD
+            'stop-on-failure' => false,
             'runner' => 'Runner',
             'no-test-tokens' => false,
             'colors' => false,
-=======
-            'stop-on-failure' => false
->>>>>>> 695e7a23
         );
     }
 
@@ -165,13 +159,10 @@
             'path' => $this->path,
             'phpunit' => $this->phpunit,
             'functional' => $this->functional,
-<<<<<<< HEAD
+            'stop-on-failure' => $this->stopOnFailure,
             'runner' => $this->runner,
             'no-test-tokens' => $this->noTestTokens,
             'colors' => $this->colors,
-=======
-            'stop-on-failure' => $this->stopOnFailure
->>>>>>> 695e7a23
         ));
         if($configuration = $this->getConfigurationPath($filtered))
             $filtered['configuration'] = new Configuration($configuration);
