<?php namespace ParaTest\Console\Testers;

use Symfony\Component\Console\Command\Command;
use Symfony\Component\Console\Input\InputOption;
use Symfony\Component\Console\Input\InputArgument;
use Symfony\Component\Console\Input\InputInterface;
use Symfony\Component\Console\Output\OutputInterface;
use ParaTest\Runners\PHPUnit\Configuration;
use ParaTest\Runners\PHPUnit\Runner;
use ParaTest\Runners\PHPUnit\WrapperRunner;

/**
 * Class PHPUnit
 *
 * Creates the interface for PHPUnit testing
 *
 * @package ParaTest\Console\Testers
 */
class PHPUnit extends Tester
{
    /**
     * @var \ParaTest\Console\Commands\ParaTestCommand
     */
    protected $command;

    /**
     * Configures the ParaTestCommand with PHPUnit specific
     * definitions
     *
     * @param Command $command
     * @return mixed
     */
    public function configure(Command $command)
    {
        $command
            ->addOption('phpunit', null, InputOption::VALUE_REQUIRED, 'The PHPUnit binary to execute. <comment>(default: vendor/bin/phpunit)</comment>')
            ->addOption('runner', null, InputOption::VALUE_REQUIRED, 'Runner or WrapperRunner. <comment>(default: Runner)</comment>')
            ->addOption('bootstrap', null, InputOption::VALUE_REQUIRED, 'The bootstrap file to be used by PHPUnit.')
            ->addOption('configuration', 'c', InputOption::VALUE_REQUIRED, 'The PHPUnit configuration file to use.')
            ->addOption('group', 'g', InputOption::VALUE_REQUIRED, 'Only runs tests from the specified group(s).')
<<<<<<< HEAD
            ->addOption('exclude-group', null, InputOption::VALUE_REQUIRED, 'Don\'t run tests from the specified group(s).')
=======
            ->addOption('stop-on-failure', null, InputOption::VALUE_NONE, 'Don\'t start any more processes after a failure.')
>>>>>>> 695e7a23
            ->addOption('log-junit', null, InputOption::VALUE_REQUIRED, 'Log test execution in JUnit XML format to file.')
            ->addOption('colors', null, InputOption::VALUE_NONE, 'Displays a colored bar as a test result.')
            ->addArgument('path', InputArgument::OPTIONAL, 'The path to a directory or file containing tests. <comment>(default: current directory)</comment>')
            ->addOption('path', null, InputOption::VALUE_REQUIRED, 'An alias for the path argument.');
        $this->command = $command;
    }

    /**
     * Executes the PHPUnit Runner. Will Display help if no config and no path
     * supplied
     *
     * @param InputInterface $input
     * @param OutputInterface $output
     * @return int|mixed
     */
    public function execute(InputInterface $input, OutputInterface $output)
    {
        if(!$this->hasConfig($input) && !$this->hasPath($input))
            $this->displayHelp($input, $output);
        if ($input->getOption('runner') === 'WrapperRunner') {
            $runner = new WrapperRunner($this->getRunnerOptions($input));
        } else {
            $runner = new Runner($this->getRunnerOptions($input));
        }
        $runner->run();
        return $runner->getExitCode();
    }

    /**
     * Returns whether or not a test path has been supplied
     * via option or regular input
     *
     * @param InputInterface $input
     * @return bool
     */
    protected function hasPath(InputInterface $input)
    {
        $argument = $input->getArgument('path');
        $option = $input->getOption('path');
        return $argument || $option;
    }

    /**
     * Is there a PHPUnit xml configuration present
     *
     * @param InputInterface $input
     * @return bool
     */
    protected function hasConfig(InputInterface $input)
    {
        return (false !== $this->getConfig($input));
    }

    /**
     * @param \Symfony\Component\Console\Input\InputInterface $input
     * @return \ParaTest\Runners\PHPUnit\Configuration|boolean
     */
    protected function getConfig(InputInterface $input)
    {
        $cwd = getcwd() . DIRECTORY_SEPARATOR;

        if($input->getOption('configuration'))
            $configFilename = $input->getOption('configuration');
        elseif(file_exists($cwd . 'phpunit.xml.dist'))
            $configFilename = $cwd . 'phpunit.xml.dist';
        elseif(file_exists($cwd . 'phpunit.xml'))
            $configFilename = $cwd . 'phpunit.xml';
        else
            return false;

        return new Configuration($configFilename);
    }

    /**
     * @param \Symfony\Component\Console\Input\InputInterface $input
     * @return array
     * @throws \RuntimeException
     */
    public function getRunnerOptions(InputInterface $input)
    {
        $path = $input->getArgument('path');
        $options = $this->getOptions($input);

        if($this->hasConfig($input) && !isset($options['bootstrap'])) {
            $config = $this->getConfig($input);
            if($config->getBootstrap())
                $options['bootstrap'] = $config->getConfigDir() . $config->getBootstrap();
        }
        if(isset($options['bootstrap'])) {
            if(file_exists($options['bootstrap']))
                $this->requireBootstrap($options['bootstrap']);
            else
                throw new \RuntimeException(
                    sprintf('Bootstrap specified but could not be found (%s)',
                    $options['bootstrap']));
        }

        if ($this->hasCoverage($options) && !isset($options['coverage-php'])) {
            $options['coverage-php'] = sys_get_temp_dir() . '/will_be_overwritten.php';
        }

        $options = ($path) ? array_merge(array('path' => $path), $options) : $options;
        return $options;
    }

    /**
     * This function limits the scope affected by the bootstrap,
     * so that $options variable defined in it doesn't break
     * this object's configuration.
     */
    private function requireBootstrap($file)
    {
        require_once $file;
    }

    /**
     * @param $options
     * @return bool
     */
    protected function hasCoverage($options)
    {
        return isset($options['coverage-html']) || isset($options['coverage-clover']);
    }
}<|MERGE_RESOLUTION|>--- conflicted
+++ resolved
@@ -38,11 +38,8 @@
             ->addOption('bootstrap', null, InputOption::VALUE_REQUIRED, 'The bootstrap file to be used by PHPUnit.')
             ->addOption('configuration', 'c', InputOption::VALUE_REQUIRED, 'The PHPUnit configuration file to use.')
             ->addOption('group', 'g', InputOption::VALUE_REQUIRED, 'Only runs tests from the specified group(s).')
-<<<<<<< HEAD
             ->addOption('exclude-group', null, InputOption::VALUE_REQUIRED, 'Don\'t run tests from the specified group(s).')
-=======
             ->addOption('stop-on-failure', null, InputOption::VALUE_NONE, 'Don\'t start any more processes after a failure.')
->>>>>>> 695e7a23
             ->addOption('log-junit', null, InputOption::VALUE_REQUIRED, 'Log test execution in JUnit XML format to file.')
             ->addOption('colors', null, InputOption::VALUE_NONE, 'Displays a colored bar as a test result.')
             ->addArgument('path', InputArgument::OPTIONAL, 'The path to a directory or file containing tests. <comment>(default: current directory)</comment>')
