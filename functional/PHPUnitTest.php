--- conflicted
+++ resolved
@@ -18,15 +18,9 @@
 
     public function testWithBootstrapThatDoesNotExist()
     {
-<<<<<<< HEAD
         $bootstrap = '/fileThatDoesNotExist.php';
 
         $this->paratest(array('bootstrap' => $bootstrap));
-=======
-        $this->bootstrap = '/fileThatDoesNotExist.php';
-        
-        $errors = $this->getParaTestErrors();
->>>>>>> 5930acc7
         $this->assertEquals(1, $this->getExitCode(), 'Unexpected exit code');
         $this->assertContains('[RuntimeException]', $errors, 'Expected exception name not found in output');
         $this->assertContains(sprintf('Bootstrap specified but could not be found (%s)', $this->bootstrap), $errors, 'Expected error message not found in output');
@@ -222,9 +216,6 @@
         $proc = $this->paratestProc(array(
             'bootstrap' => BOOTSTRAP
         ), $pipes);
-<<<<<<< HEAD
-        $this->assertContains('Call to undefined function inexistent', $proc->getErrorOutput());
-=======
         $stderr = stream_get_contents($pipes[2]);
         $this->assertContains('Call to undefined function inexistent', $stderr);
     }
@@ -239,7 +230,6 @@
         ), $pipes);
         $stderr = stream_get_contents($pipes[2]);
         $this->assertContains('Call to undefined function inexistent', $stderr);
->>>>>>> 5930acc7
     }
 
     /**
@@ -281,12 +271,8 @@
 
     protected function assertResults($results)
     {
-<<<<<<< HEAD
-        $this->assertRegExp("/FAILURES!\nTests: 32, Assertions: 31, Failures: 4, Errors: 1./", $results);
-=======
         $this->assertRegExp("/FAILURES!
 Tests: 33, Assertions: 31, Failures: 4, Errors: 1./", $results);
->>>>>>> 5930acc7
     }
 
     protected function paratest($options = array())
