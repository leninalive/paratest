--- conflicted
+++ resolved
@@ -328,12 +328,8 @@
 
     protected function assertResults($results)
     {
-<<<<<<< HEAD
         $this->assertRegExp("/FAILURES!
-Tests: 35, Assertions: 38, Failures: 4, Errors: 1./", $results);
-=======
-        $this->assertRegExp("/FAILURES!\nTests: 36, Assertions: 35, Failures: 6, Errors: 1./", $results);
->>>>>>> 695e7a23
+Tests: 37, Assertions: 42, Failures: 6, Errors: 1./", $results);
     }
 
     protected function assertOkResults($results, $tests, $assertions)
