<?php
namespace ParaTest\Runners\PHPUnit;

class ExecutableTestTest extends \TestBase
{
    /**
     *
     * @var ExecutableTestChild
     */
    protected $executableTestChild;

    public function setUp()
    {
        $this->executableTestChild = new ExecutableTestChild('pathToFile', 'ClassNameTest');
        parent::setUp();
    }

    public function testConstructor()
    {
          $this->assertEquals('pathToFile', $this->getObjectValue($this->executableTestChild, 'path'));
    }

    public function testGetCommandStringIncludesOptions()
    {
        $options = array('bootstrap' => 'test/bootstrap.php');
        $binary = '/usr/bin/phpunit';

        $command = $this->call($this->executableTestChild, 'getCommandString', $binary, $options);
        $this->assertEquals('PARATEST=1 /usr/bin/phpunit --bootstrap test/bootstrap.php ClassNameTest pathToFile', $command);
    }

<<<<<<< HEAD
=======
    public function testGetCommandStringIncludesEnvironmentVariables()
    {
        $options = array('bootstrap' => 'test/bootstrap.php');
        $binary = '/usr/bin/phpunit';
        $environmentVariables = array('TEST_TOKEN' => 3, 'APPLICATION_ENVIRONMENT_VAR' => 'abc');
        $command = $this->call($this->executableTestChild, 'getCommandString', $binary, $options, $environmentVariables);

        $this->assertEquals('PARATEST=1 TEST_TOKEN=3 APPLICATION_ENVIRONMENT_VAR=abc /usr/bin/phpunit --bootstrap test/bootstrap.php ClassNameTest pathToFile', $command);
    }

    public function testGetCommandStringIncludesTheClassName()
    {
        $options = array();
        $binary = '/usr/bin/phpunit';

        $command = $this->call($this->executableTestChild, 'getCommandString', $binary, $options);
        $this->assertEquals('PARATEST=1 /usr/bin/phpunit ClassNameTest pathToFile', $command);
    }

>>>>>>> 5930acc7
    public function testHandleEnvironmentVariablesAssignsToken()
    {
        $environmentVariables = array('TEST_TOKEN' => 3, 'APPLICATION_ENVIRONMENT_VAR' => 'abc');
        $this->call($this->executableTestChild, 'handleEnvironmentVariables', $environmentVariables);
        $this->assertEquals(3, $this->getObjectValue($this->executableTestChild, 'token'));
    }

    public function testGetTokenReturnsValidToken()
    {
        $this->setObjectValue($this->executableTestChild, 'token', 3);
        $this->assertEquals(3, $this->executableTestChild->getToken());
    }

    public function testGetTempFileShouldCreateTempFile()
    {
        $file = $this->executableTestChild->getTempFile();
        $this->assertTrue(file_exists($file));
        unlink($file);
    }

    public function testGetTempFileShouldReturnSameFileIfAlreadyCalled()
    {
        $file = $this->executableTestChild->getTempFile();
        $fileAgain = $this->executableTestChild->getTempFile();
        $this->assertEquals($file, $fileAgain);
        unlink($file);
    }
}

class ExecutableTestChild extends ExecutableTest
{

}<|MERGE_RESOLUTION|>--- conflicted
+++ resolved
@@ -29,8 +29,6 @@
         $this->assertEquals('PARATEST=1 /usr/bin/phpunit --bootstrap test/bootstrap.php ClassNameTest pathToFile', $command);
     }
 
-<<<<<<< HEAD
-=======
     public function testGetCommandStringIncludesEnvironmentVariables()
     {
         $options = array('bootstrap' => 'test/bootstrap.php');
@@ -50,7 +48,6 @@
         $this->assertEquals('PARATEST=1 /usr/bin/phpunit ClassNameTest pathToFile', $command);
     }
 
->>>>>>> 5930acc7
     public function testHandleEnvironmentVariablesAssignsToken()
     {
         $environmentVariables = array('TEST_TOKEN' => 3, 'APPLICATION_ENVIRONMENT_VAR' => 'abc');
