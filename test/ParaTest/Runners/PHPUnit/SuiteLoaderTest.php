<?php namespace ParaTest\Runners\PHPUnit;

class SuiteLoaderTest extends \TestBase
{
    /**
     * @var SuiteLoader
     */
    protected $loader;
    protected $files;
    protected $options;
    protected $testDir;

    public function setUp()
    {
        chdir(__DIR__);
        $this->options = new Options(array('group' => 'group1'));
        $this->loader = new SuiteLoader();
        $tests = FIXTURES . DS . 'tests';
        $this->testDir = $tests;
        $this->files = array_map(function($e) use($tests) { return $tests . DS . $e; }, array(
            'EnvironmentTest.php',
            'GroupsTest.php',
            'LegacyNamespaceTest.php',
            'LongRunningTest.php',
<<<<<<< HEAD
            'PreviouslyLoadedTest.php',
=======
            'StopOnFailureTest.php',
>>>>>>> 695e7a23
            'TestTokenTest.php',
            'UnitTestWithClassAnnotationTest.php',
            'UnitTestWithMethodAnnotationsTest.php',
            'UnitTestWithErrorTest.php',
            'level1' . DS . 'UnitTestInSubLevelTest.php',
            'level1' . DS . 'AnotherUnitTestInSubLevelTest.php',
            'level1' . DS . 'level2' . DS . 'UnitTestInSubSubLevelTest.php',
            'level1' . DS . 'level2' . DS . 'AnotherUnitTestInSubSubLevelTest.php',
        ));
    }

    public function testConstructor()
    {
        $options = new Options(array('group' => 'group1'));
        $loader = new SuiteLoader($options);
        $this->assertEquals($this->options, $this->getObjectValue($loader, 'options'));
    }

    public function testOptionsCanBeNull()
    {
        $loader = new SuiteLoader();
        $this->assertNull($this->getObjectValue($loader, 'options'));
    }

    /**
     * @expectedException \InvalidArgumentException
     */
    public function testOptionsMustBeInstanceOfOptionsIfNotNull()
    {
        $loader = new SuiteLoader(array('one' => 'two', 'three' => 'foure'));
    }

    /**
     * @expectedException   \InvalidArgumentException
     */
    public function testLoadThrowsExceptionWithInvalidPath()
    {
        $this->loader->load('/path/to/nowhere');
    }

    /**
     * @expectedException   \RuntimeException
     * @expectedExceptionMessage No path or configuration provided (tests must end with Test.php)
     */
    public function testLoadBarePathWithNoPathAndNoConfiguration()
    {
        $this->loader->load();
    }

    public function testLoadSuiteFromConfig()
    {
        $options = new Options(array('configuration' => FIXTURES . DS . 'phpunit.xml.dist'));
        $loader = new SuiteLoader($options);
        $loader->load();
        $files = $this->getObjectValue($loader, 'files');
<<<<<<< HEAD
        $this->assertEquals(14, sizeof($files));
    }

    public function testLoadSuiteFromConfigWithMultipleDirs()
    {
        $options = new Options(array('configuration' => FIXTURES . DS . 'phpunit_multidir.xml.dist'));
        $loader = new SuiteLoader($options);
        $loader->load();
        $files = $this->getObjectValue($loader, 'files');
        $this->assertEquals(16, sizeof($files));
=======
        $this->assertEquals(13, sizeof($files));
>>>>>>> 695e7a23
    }


    /**
     * @expectedException   \RuntimeException
     * @expectedExceptionMessage Suite path ./nope/ could not be found
     */
    public function testLoadSuiteFromConfigWithBadSuitePath()
    {
        $options = new Options(array('configuration' => FIXTURES . DS . 'phpunitbad.xml.dist'));
        $loader = new SuiteLoader($options);
        $loader->load();
    }

    public function testLoadFileGetsPathOfFile()
    {
        $path = FIXTURES . DS . 'tests' . DS . 'UnitTestWithClassAnnotationTest.php';
        $paths = $this->getLoadedPaths($path);
        $this->assertEquals($path, array_shift($paths));
    }

    public function testLoadFileShouldLoadFileWhereNameDoesNotEndInTest()
    {
        $path = FIXTURES . DS . 'tests' . DS . 'TestOfUnits.php';
        $paths = $this->getLoadedPaths($path);
        $this->assertEquals($path, array_shift($paths));
    }

    public function testLoadDirGetsPathOfAllTestsWithKeys()
    {
        $this->loader->load($this->testDir);
        $loaded = $this->getObjectValue($this->loader, 'loadedSuites');
        foreach($loaded as $path => $test)
            $this->assertContains($path, $this->files);
        return $loaded;
    }

    /**
     * @depends testLoadDirGetsPathOfAllTestsWithKeys
     */
    public function testFirstParallelSuiteHasCorrectFunctions($paraSuites)
    {
        $first = $this->suiteByPath('GroupsTest.php', $paraSuites);
        $functions = $first->getFunctions();
        $this->assertEquals(5, sizeof($functions));
        $this->assertEquals('testTruth', $functions[0]->getName());
        $this->assertEquals('testFalsehood', $functions[1]->getName());
        $this->assertEquals('testArrayLength', $functions[2]->getName());
        $this->assertEquals('testStringLength', $functions[3]->getName());
        $this->assertEquals('testAddition', $functions[4]->getName());
    }

    /**
     * @depends testLoadDirGetsPathOfAllTestsWithKeys
     */
    public function testSecondParallelSuiteHasCorrectFunctions($paraSuites)
    {
        $second = $this->suiteByPath('LegacyNamespaceTest.php', $paraSuites);
        $functions = $second->getFunctions();
        $this->assertEquals(0, sizeof($functions));
    }

    /**
     * @depends testLoadDirGetsPathOfAllTestsWithKeys
     */
    public function testThirdParallelSuiteHasCorrectFunctions($paraSuites)
    {
        $third = $this->suiteByPath('LongRunningTest.php', $paraSuites);
        $functions = $third->getFunctions();
        $this->assertEquals(3, sizeof($functions));
        $this->assertEquals('testOne', $functions[0]->getName());
        $this->assertEquals('testTwo', $functions[1]->getName());
        $this->assertEquals('testThree', $functions[2]->getName());
    }

    public function testGetTestMethodsReturnCorrectNumberOfSuiteTestMethods()
    {
        $this->loader->load($this->testDir);
        $methods = $this->loader->getTestMethods();
<<<<<<< HEAD
        $this->assertEquals(35, sizeof($methods));
=======
        $this->assertEquals(36, sizeof($methods));
>>>>>>> 695e7a23
        return $methods;
    }

    /**
     * @depends testGetTestMethodsReturnCorrectNumberOfSuiteTestMethods
     */
    public function testTestMethodsShouldBeInstanceOfTestMethod($methods)
    {
        foreach($methods as $method)
            $this->assertInstanceOf('ParaTest\\Runners\\PHPUnit\\TestMethod', $method);
    }

    public function testGetTestMethodsOnlyReturnsMethodsOfGroupIfOptionIsSpecified()
    {
        $options = new Options(array('group' => 'group1'));
        $loader = new SuiteLoader($options);
        $groupsTest = FIXTURES . DS . 'tests' . DS . 'GroupsTest.php';
        $loader->load($groupsTest);
        $methods = $loader->getTestMethods();
        $this->assertEquals(2, sizeof($methods));
        $this->assertEquals('testTruth', $methods[0]->getName());
        $this->assertEquals('testFalsehood', $methods[1]->getName());
    }

    public function testExecutableTestsForFunctionalModeUse()
    {
        $path = FIXTURES . DS . 'tests' . DS . 'DependsOnChain.php';
        $this->loader->load($path);
        $tests = $this->loader->getTestMethods();
        $this->assertEquals(2, count($tests));
        $testMethod = $tests[0];
        $testMethodName = $this->getObjectValue($testMethod, 'name');
        $this->assertEquals($testMethodName, 'testOneA|testOneBDependsOnA|testOneCDependsOnB');
        $testMethod = $tests[1];
        $testMethodName = $this->getObjectValue($testMethod, 'name');
        $this->assertEquals($testMethodName, 'testTwoA|testTwoBDependsOnA');
    }

    protected function getLoadedPaths($path)
    {
        $this->loader->load($path);
        $loaded = $this->getObjectValue($this->loader, 'loadedSuites');
        $paths = array_keys($loaded);
        return $paths;
    }

    private function suiteByPath($path, array $paraSuites)
    {
        foreach ($paraSuites as $completePath => $suite) {
            if (strstr($completePath, $path)) {
                return $suite;
            }
        }
        throw new \RuntimeException("Suite $path not found.");
    }
}<|MERGE_RESOLUTION|>--- conflicted
+++ resolved
@@ -22,11 +22,8 @@
             'GroupsTest.php',
             'LegacyNamespaceTest.php',
             'LongRunningTest.php',
-<<<<<<< HEAD
+            'StopOnFailureTest.php',
             'PreviouslyLoadedTest.php',
-=======
-            'StopOnFailureTest.php',
->>>>>>> 695e7a23
             'TestTokenTest.php',
             'UnitTestWithClassAnnotationTest.php',
             'UnitTestWithMethodAnnotationsTest.php',
@@ -82,8 +79,7 @@
         $loader = new SuiteLoader($options);
         $loader->load();
         $files = $this->getObjectValue($loader, 'files');
-<<<<<<< HEAD
-        $this->assertEquals(14, sizeof($files));
+        $this->assertEquals(15, sizeof($files));
     }
 
     public function testLoadSuiteFromConfigWithMultipleDirs()
@@ -93,9 +89,6 @@
         $loader->load();
         $files = $this->getObjectValue($loader, 'files');
         $this->assertEquals(16, sizeof($files));
-=======
-        $this->assertEquals(13, sizeof($files));
->>>>>>> 695e7a23
     }
 
 
@@ -175,11 +168,7 @@
     {
         $this->loader->load($this->testDir);
         $methods = $this->loader->getTestMethods();
-<<<<<<< HEAD
-        $this->assertEquals(35, sizeof($methods));
-=======
-        $this->assertEquals(36, sizeof($methods));
->>>>>>> 695e7a23
+        $this->assertEquals(39, sizeof($methods));
         return $methods;
     }
 
