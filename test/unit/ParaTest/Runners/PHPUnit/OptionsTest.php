--- conflicted
+++ resolved
@@ -14,11 +14,7 @@
             'functional' => true,
             'group' => 'group1',
             'bootstrap' => '/path/to/bootstrap'
-<<<<<<< HEAD
-        ]; 
-=======
-        );
->>>>>>> 5d8f2ac1
+        ];
         $this->options = new Options($this->unfiltered);
         $this->cleanUpConfigurations();
     }
